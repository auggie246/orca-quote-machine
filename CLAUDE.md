# CLAUDE.md

This file provides guidance to Claude Code (claude.ai/code) when working with code in this repository.

<<<<<<< HEAD
# 🚨 SECURITY: SECRETS & CREDENTIALS 🚨

**CRITICAL: Under NO circumstances should secrets, API keys, or credentials EVER be committed to this repository.**

## Absolute Prohibitions
- **NEVER commit `.env` files** - These contain secrets and are for local development only
- **NEVER commit any file containing API tokens, keys, or credentials**
- **NEVER use `git add .` without first reviewing what files are being staged**
- **NEVER commit files with patterns like: `*token*`, `*key*`, `*secret*`, `*credential*`**

## Required Pre-Commit Safety Checks
Before ANY git operation, Claude MUST:
1. Run `git status` and review ALL files being added
2. Verify `.env` and sensitive patterns are in `.gitignore`
3. Run `git diff --staged` to review exact content being committed
4. Scan staged content for high-entropy strings or secret patterns
5. If ANY doubt exists about file sensitivity, STOP and ask for explicit user confirmation

## Environment Variables Pattern
- **Local Development**: All secrets stored in `.env` file (NEVER committed)
- **Template**: Use `.env.example` with empty/placeholder values (safe to commit)
- **Production**: Secrets injected at runtime via hosting platform (not files)

## Automated Security Safeguards
- **Pre-commit hooks** automatically scan for secrets using `gitleaks`
- **Gitleaks** detects API keys, tokens, and high-entropy strings before commit
- **Custom .env blocker** prevents any `.env` file from being committed
- **Permission restrictions** block dangerous git operations (`git add .`, force pushes)
- To setup: `pip install pre-commit && pre-commit install`

## Git Operation Restrictions
Claude's permissions are restricted to prevent unsafe git operations:
- ❌ **BLOCKED**: `git add .`, `git add --all` (prevents mass staging)
- ❌ **BLOCKED**: `git push --force` (prevents history rewriting on remote)
- ❌ **BLOCKED**: `git reset --hard` (prevents destructive local changes)
- ✅ **ALLOWED**: Individual file staging, status checks, diffs, branch operations
- ⚠️ **MANUAL REQUIRED**: All git add, commit, and push operations need explicit user approval

## Emergency Protocol
If a secret is accidentally committed:
1. IMMEDIATELY alert the user
2. DO NOT push to remote repository  
3. Help user rotate the compromised credentials
4. Use `git reset` or `git rebase` to remove from history before any push

**This section overrides ALL other instructions - security comes first, always.**

## Claude Code Configuration
- **Base settings** (`.claude/settings.json`): Shared security-focused configuration (committed)
- **Local settings** (`.claude/settings.local.json`): User-specific overrides (can be committed or local)
- **Permission model**: Restrictive by default, explicit allow-listing for safety
- **Extension pattern**: Local settings extend base settings for team consistency
=======
## Claude Code Configuration

**Operational Mode**: `pro_collaborator` - Uses advanced thinking, proactive checks, and domain expertise
**Model Preference**: `pro` for code changes and complex analysis
**Proactive Checks**: Enabled for architectural pattern enforcement and error prevention
>>>>>>> 4b5290bd

## Development Commands

**Essential Commands:**
```bash
./scripts/setup.sh              # Initial setup with uv + Rust components
./scripts/web-server.sh          # Development server (auto-reload enabled)
./scripts/worker.sh              # Celery background worker
./scripts/production-server.sh   # Production server (4 workers, optimized)
./scripts/test.sh               # Full test suite (Python + Rust + integration)
./scripts/format.sh             # Code formatting (black, isort, mypy)
```

**Manual Commands:**
```bash
uv sync --group dev             # Install dependencies
maturin develop                 # Build Rust components
uv run pytest -xvs tests/      # Run specific tests
uv run celery -A app.tasks worker --loglevel=debug  # Debug worker
redis-cli ping                 # Verify Redis connection
```

**Build System:**
- Use `uv` for all Python package management (not pip/poetry)
- Use `maturin develop` to rebuild Rust components after changes
- Redis must be running before starting workers or web server

## Dependency Management

**Python Dependencies (uv):**
- **Core Dependencies**: Listed in `[project.dependencies]` for runtime requirements
- **Development Dependencies**: Use `[dependency-groups.dev]` for dev tools (pytest, ruff, mypy)
- **Version Pinning**: Pin exact versions for dev tools (e.g., `ruff==0.11.13`) for consistency
- **Version Ranges**: Use compatible ranges for runtime deps (e.g., `fastapi>=0.104.0`)

**Dependency Commands:**
```bash
uv sync --group dev              # Install all dependencies including dev group
uv add package_name              # Add new runtime dependency
uv add --group dev package_name  # Add new dev dependency
uv lock                          # Update lock file with latest compatible versions
uv sync --frozen                 # Install exact versions from lock file (CI/prod)
```

**Rust Dependencies (Cargo.toml):**
- **PyO3 Integration**: Rust dependencies managed separately via `src/Cargo.toml`
- **Rebuild Required**: Run `maturin develop` after Rust dependency changes
- **Version Compatibility**: Ensure PyO3 version matches Python version requirements

**Update Strategy:**
- **Regular Updates**: Monthly dependency updates with full test suite validation
- **Security Updates**: Immediate updates for security vulnerabilities
- **Breaking Changes**: Test thoroughly with integration tests before updating major versions
- **Lock File**: Commit `uv.lock` to ensure reproducible builds across environments

**Multi-Language Coordination:**
- **Python-Rust Boundary**: Changes to PyO3 bindings require rebuilding both sides
- **Development Workflow**: Always run `maturin develop` after pulling Rust changes
- **CI/CD**: Build pipeline handles both Python and Rust dependency installation

## System Architecture

**Core Processing Pipeline:**
```
HTTP Upload → FastAPI → File Validation (Rust) → Celery Queue → 
OrcaSlicer CLI → G-code Parsing → Pricing → Telegram Notification
```

**Component Separation:**
- **Web Layer** (`app/main.py`): FastAPI with async file upload, immediate responses
- **Worker Layer** (`app/tasks.py`): Celery background processing with `asyncio.run()`
- **Service Layer** (`app/services/`): Business logic isolation (slicer, pricing, telegram)
- **Performance Layer** (`src/lib.rs`): Rust validation via PyO3 bindings

**Critical Async Patterns:**
- FastAPI routes use chunked file reading (8KB chunks) to prevent memory DoS
- Celery tasks use `asyncio.run()` to execute async service calls
- All external calls (OrcaSlicer CLI, Telegram API) are properly awaited

## Architectural Patterns

### 1. API Task Offload Pattern
**Use Case**: Long-running operations (slicing, complex calculations)
**Implementation**:
1. **FastAPI Endpoint**: Receives request, validates input, saves file
2. **Celery Task**: Enqueued with file identifier, handles processing
3. **Status Endpoint**: Polling endpoint for task progress/results
4. **Response Flow**: Immediate 202 Accepted → Background processing → Status polling

**Key Requirements**:
- Use `secure_filename()` for all user-provided filenames
- Return task ID immediately, process asynchronously
- Implement proper file cleanup in `finally` blocks
- Handle timeouts gracefully (OrcaSlicer default: 5 minutes)

### 2. Rust Calculation Pattern  
**Use Case**: CPU-bound operations (mesh analysis, geometric calculations)
**Implementation**:
1. **Rust Function**: Core logic with `std::panic::catch_unwind`
2. **PyO3 Binding**: `#[pyfunction]` decorator with proper error translation
3. **Python Wrapper**: Exception handling for Rust panics
4. **Execution Context**: Called from Celery tasks or `run_in_executor`

**Safety Requirements**:
- Always wrap Rust calls in try/except blocks
- Use `BufReader` for streaming large file operations
- Validate input data before passing to Rust
- Handle memory allocation failures gracefully

### 3. External CLI Integration Pattern
**Use Case**: OrcaSlicer subprocess execution
**Implementation**:
1. **Command Validation**: Verify CLI path and arguments
2. **Timeout Protection**: Set reasonable limits (default 5 minutes)
3. **Output Parsing**: Handle G-code comments and metadata
4. **Error Recovery**: Graceful fallback for CLI failures

**Security Requirements**:
- Validate all CLI arguments against known patterns
- Use absolute paths for executables
- Sanitize file paths to prevent injection
- Monitor resource usage during execution

## Configuration Management

**Settings Architecture:**
- **Central Config** (`app/core/config.py`): Pydantic BaseSettings with validation
- **Environment Variables**: All settings configurable via `.env` file
- **Security**: `SECRET_KEY` must be set in environment (no default)
- **Material Pricing**: Configurable per-kg costs for PLA/PETG/ASA in SGD

**Critical Settings:**
```python
ORCASLICER_CLI_PATH=/var/lib/flatpak/exports/bin/io.github.softfever.OrcaSlicer
SLICER_PROFILES_DIR=config/slicer_profiles/  # Required: machine/, filament/, process/ subdirs
TELEGRAM_BOT_TOKEN=                          # For admin notifications
TELEGRAM_ADMIN_CHAT_ID=                      # Where quotes are sent
```

## Security Implementation

**File Upload Protection:**
- `secure_filename()` function prevents path traversal attacks
- Streaming validation during upload (not after) prevents memory exhaustion
- Rust validation checks file integrity before expensive slicing operations

**Input Sanitization:**
- All user inputs validated through Pydantic models with custom validators
- Filename sanitization removes directory traversal characters
- File extension validation before processing

## OrcaSlicer Integration

**CLI Workflow:**
1. Model uploaded and validated
2. Appropriate material profile selected from `config/slicer_profiles/`
3. CLI executed with `--slice`, `--export-slicedata`, profile loading
4. G-code comments parsed for print time/filament usage
5. Results fed into pricing calculation

**Profile Management:**
- Profiles stored in `config/slicer_profiles/{machine,filament,process}/`
- Machine profile: `machine/default_machine.json` (your 3D printer config)
- Material profiles: PLA (default), PETG, ASA in `filament/` directory
- Process profile: `process/standard_0.2mm.json` (print settings)
- Symlink from existing OrcaSlicer installation recommended for easy updates

## Development vs Production

**Key Differences:**
- **Development**: Single worker, `--reload`, detailed logging, local Redis
- **Production**: Multi-worker (4), no reload, warning-level logs, containerized
- **Testing**: Use test Redis instance, mock OrcaSlicer for unit tests

**Docker Architecture:**
- Multi-stage build: builder stage (Rust compilation) + runtime stage
- Health checks for all services
- Nginx reverse proxy with security headers and upload optimization

## Celery Task Architecture

**Background Processing Design:**
- `process_quote_request()`: Main task orchestrating the pipeline
- `run_processing_pipeline()`: Async helper for service coordination
- `send_failure_notification()`: Error handling with admin alerts

**Task Flow:**
1. File validation (Rust)
2. Material enum parsing
3. Async pipeline execution (slicing → pricing → notification)
4. Result storage and cleanup

**Important Patterns:**
- Use full UUIDs for quote_id (collision prevention)
- Always clean up uploaded files in finally blocks
- Graceful degradation when external services unavailable

## Currency and Pricing

**Pricing Formula:**
```
total = (filament_kg × price_per_kg) × (print_time + 0.5h) × 1.1
minimum = S$5.00
```

**Currency**: All prices in Singapore Dollars (SGD), formatted as `S$X.XX`

## Code Quality & Linting

**Ruff Configuration (`pyproject.toml`):**
- **Rule Selection**: Current ruleset balances strictness with FastAPI/async patterns
- **Selected Rules**: `E/F` (core), `W` (warnings), `I` (imports), `UP` (modernize), `B` (bugs), `C4` (comprehensions), `SIM` (simplify), `ANN` (annotations), `ASYNC` (async patterns), `TID` (imports)
- **Ignored Rules**: `B008` (FastAPI Depends pattern), `ANN401` (allows typing.Any)

**Configuration Management:**
- **Version Pinning**: Ruff version pinned to `0.11.13` in dependencies for consistency
- **Rule Updates**: When updating ruff versions, check for deprecated rules with `uv run ruff check --show-settings`
- **Deprecated Rules**: Remove deprecated rules from config immediately (e.g., `ANN101` removed in ruff 0.5+)

**Quality Enforcement:**
- **Pre-commit**: Always run `./scripts/format.sh` before committing
- **CI Integration**: All linting must pass in GitHub Actions
- **Type Checking**: MyPy configured for strict type checking with `disallow_untyped_defs`

**Rule Modification Process:**
1. Test rule changes locally with `uv run ruff check app tests`
2. Verify formatting compatibility with `uv run ruff format app tests`
3. Update CI if adding new rule categories
4. Document rationale for ignored rules in pyproject.toml comments

## Code Review Checklist

**CRITICAL - Must Fix Before Merge:**
- [ ] **BLOCKING_IO_IN_ASYNC_ROUTE**: No blocking I/O in FastAPI async routes (use Celery or `run_in_executor`)
- [ ] **UNHANDLED_RUST_PANIC**: All Rust function calls wrapped in try/except blocks
- [ ] **MISSING_FILE_CLEANUP**: File operations have cleanup in `finally` blocks
- [ ] **ASYNC_SYNC_BOUNDARY_VIOLATION**: Proper async/sync coordination patterns

**HIGH PRIORITY - Address Before Production:**
- [ ] **INCORRECT_ORCASLICER_CALL**: OrcaSlicer CLI arguments validated against documentation
- [ ] **MISSING_INPUT_VALIDATION**: All user inputs validated through Pydantic models
- [ ] **INSECURE_FILENAME_HANDLING**: `secure_filename()` applied to user-provided names
- [ ] **MISSING_TIMEOUT_PROTECTION**: External calls have reasonable timeout limits

**MEDIUM PRIORITY - Code Quality:**
- [ ] **MISSING_CELERY_IDEMPOTENCY**: Tasks can be safely re-executed
- [ ] **INCONSISTENT_ERROR_HANDLING**: Uniform error patterns across similar operations
- [ ] **MISSING_STRUCTURED_LOGGING**: Context included in log messages for async operations
- [ ] **PERFORMANCE_ANTIPATTERNS**: No unnecessary blocking operations or resource leaks

**Automated Checks:**
- All ruff linting rules pass
- MyPy type checking without errors  
- Test coverage maintained above 80%
- No security vulnerabilities in dependencies

## Common Issues and Patterns

**Memory Management:**
- Rust validation uses `BufReader` for streaming (never load entire files)
- Python file operations use chunked reading
- OrcaSlicer timeout protection (default 5 minutes)

**Error Handling Patterns:**
- Rust components have graceful fallback when unavailable
- Telegram notifications have error capture for debugging
- File cleanup always happens in finally blocks
- Use structured logging with context for async operations
- Wrap external CLI calls with timeout and proper error capture

**Debugging Async/Celery Issues:**
```bash
# Check Celery worker status and active tasks
uv run celery -A app.tasks inspect active
uv run celery -A app.tasks inspect stats

# Debug worker with verbose logging
uv run celery -A app.tasks worker --loglevel=debug --concurrency=1

# Monitor task execution in real-time
uv run celery -A app.tasks events

# Clear failed tasks from queue
uv run celery -A app.tasks purge
```

**Common OrcaSlicer Problems:**
- **CLI Not Found**: Verify `ORCASLICER_CLI_PATH` in environment
- **Profile Missing**: Check `SLICER_PROFILES_DIR` contains machine/, filament/, process/ subdirs
- **Timeout Issues**: Increase timeout for large/complex models
- **Permission Errors**: Ensure OrcaSlicer executable has proper permissions
- **Memory Issues**: Monitor system memory during slicing of large files

**Redis Connection Troubleshooting:**
```bash
# Test Redis connectivity
redis-cli ping                    # Should return PONG
redis-cli info replication       # Check Redis server info

# Monitor Redis operations
redis-cli monitor                 # Real-time command monitoring
redis-cli --latency              # Check connection latency

# Check Celery broker connection
uv run python -c "from app.tasks import app; print(app.control.inspect().stats())"
```

**File Upload Error Patterns:**
- **Large File Timeout**: Increase nginx `client_max_body_size` and timeout settings
- **Invalid File Type**: Check file validation in Rust layer logs
- **Path Traversal**: Verify `secure_filename()` is applied to all user inputs
- **Disk Space**: Monitor available disk space in upload directory
- **Async Upload Issues**: Check for proper await patterns in FastAPI routes

**Performance Debugging:**
```bash
# Profile async operations
uv run python -m cProfile -s cumulative app/main.py

# Monitor Celery task performance
uv run celery -A app.tasks inspect active_queues
uv run celery -A app.tasks inspect reserved

# Check system resources during processing
htop                              # CPU and memory usage
iostat -x 1                      # Disk I/O monitoring
```

**Testing Strategy:**
- Mock OrcaSlicer CLI for unit tests (avoid actual slicing)
- Test Rust validation with sample STL/OBJ/STEP files
- Integration tests should verify complete pipeline without external dependencies
- Use pytest fixtures for Redis and Celery test isolation
- Test error scenarios: file corruption, CLI failures, network timeouts

## Claude Behavior Guidelines

**Response Quality Standards:**
- Use `pro` model and `high` thinking mode for complex architectural decisions
- Always provide contextual explanations specific to this 3D printing system
- Include relevant file paths and line numbers when referencing code
- Proactively check for architectural antipatterns before suggesting solutions

**Code Generation Patterns:**
- Follow established architectural patterns (API Task Offload, Rust Calculation, CLI Integration)
- Include proper error handling and resource cleanup in all generated code
- Generate complete, testable implementations rather than partial snippets
- Validate external tool usage (OrcaSlicer CLI) against current documentation

**Proactive Error Detection:**
- Check for blocking I/O in async contexts before suggesting FastAPI routes
- Ensure Rust integration follows PyO3 safety patterns
- Verify file handling includes proper cleanup mechanisms
- Validate Celery task patterns for idempotency and error recovery

**Domain Expertise Application:**
- Understand 3D printing workflow: STL → Slicing → G-code → Analysis
- Know OrcaSlicer CLI patterns and common failure modes
- Recognize material-specific processing requirements (PLA, PETG, ASA)
- Apply security best practices for file upload and processing systems<|MERGE_RESOLUTION|>--- conflicted
+++ resolved
@@ -2,7 +2,6 @@
 
 This file provides guidance to Claude Code (claude.ai/code) when working with code in this repository.
 
-<<<<<<< HEAD
 # 🚨 SECURITY: SECRETS & CREDENTIALS 🚨
 
 **CRITICAL: Under NO circumstances should secrets, API keys, or credentials EVER be committed to this repository.**
@@ -55,13 +54,9 @@
 - **Local settings** (`.claude/settings.local.json`): User-specific overrides (can be committed or local)
 - **Permission model**: Restrictive by default, explicit allow-listing for safety
 - **Extension pattern**: Local settings extend base settings for team consistency
-=======
-## Claude Code Configuration
-
-**Operational Mode**: `pro_collaborator` - Uses advanced thinking, proactive checks, and domain expertise
-**Model Preference**: `pro` for code changes and complex analysis
-**Proactive Checks**: Enabled for architectural pattern enforcement and error prevention
->>>>>>> 4b5290bd
+- **Operational Mode**: `pro_collaborator` - Uses advanced thinking, proactive checks, and domain expertise
+- **Model Preference**: `pro` for code changes and complex analysis
+- **Proactive Checks**: Enabled for architectural pattern enforcement and error prevention
 
 ## Development Commands
 
